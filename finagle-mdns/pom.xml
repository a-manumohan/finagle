<?xml version="1.0"?>
<project xmlns="http://maven.apache.org/POM/4.0.0" xmlns:xsi="http://www.w3.org/2001/XMLSchema-instance" xsi:schemaLocation="http://maven.apache.org/POM/4.0.0 http://maven.apache.org/xsd/maven-4.0.0.xsd">
  <modelVersion>4.0.0</modelVersion>
  <groupId>com.twitter</groupId>
  <artifactId>finagle-mdns</artifactId>
  <packaging>jar</packaging>
<<<<<<< HEAD
  <version>6.7.1</version>
=======
  <version>6.8.1-SNAPSHOT</version>
>>>>>>> 5f970bee
  <parent>
    <groupId>com.twitter</groupId>
    <artifactId>scala-parent-292</artifactId>
    <version>0.1.6</version>
    <relativePath>../../parents/scala-parent-292/pom.xml</relativePath>
  </parent>
  <properties>
    <git.dir>${project.basedir}/../../.git</git.dir>
  </properties>
  <dependencies>
    <!-- library dependencies -->
    <dependency>
      <groupId>javax.jmdns</groupId>
      <artifactId>jmdns</artifactId>
      <version>3.4.1</version>
    </dependency>
    <dependency>
      <groupId>junit</groupId>
      <artifactId>junit</artifactId>
      <version>4.10</version>
      <scope>test</scope>
    </dependency>
    <dependency>
      <groupId>org.scalatest</groupId>
      <artifactId>scalatest_2.9.2</artifactId>
      <version>1.9.1</version>
      <scope>test</scope>
    </dependency>
    <!-- project dependencies -->
    <dependency>
      <groupId>com.twitter</groupId>
      <artifactId>finagle-core</artifactId>
<<<<<<< HEAD
      <version>6.7.1</version>
=======
      <version>6.8.1-SNAPSHOT</version>
>>>>>>> 5f970bee
    </dependency>
  </dependencies>
</project><|MERGE_RESOLUTION|>--- conflicted
+++ resolved
@@ -4,11 +4,7 @@
   <groupId>com.twitter</groupId>
   <artifactId>finagle-mdns</artifactId>
   <packaging>jar</packaging>
-<<<<<<< HEAD
-  <version>6.7.1</version>
-=======
   <version>6.8.1-SNAPSHOT</version>
->>>>>>> 5f970bee
   <parent>
     <groupId>com.twitter</groupId>
     <artifactId>scala-parent-292</artifactId>
@@ -41,11 +37,7 @@
     <dependency>
       <groupId>com.twitter</groupId>
       <artifactId>finagle-core</artifactId>
-<<<<<<< HEAD
-      <version>6.7.1</version>
-=======
       <version>6.8.1-SNAPSHOT</version>
->>>>>>> 5f970bee
     </dependency>
   </dependencies>
 </project>